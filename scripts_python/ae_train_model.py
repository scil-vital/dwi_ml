#!/usr/bin/env python
# -*- coding: utf-8 -*-

"""
Train a model for Autoencoders
"""
import argparse
import logging
import os

# comet_ml not used, but comet_ml requires to be imported before torch.
# See bug report here https://github.com/Lightning-AI/lightning/issues/5829
# Importing now to solve issues later.
import comet_ml  # noqa F401
import torch

<<<<<<< HEAD
from scilpy.io.utils import (
    assert_inputs_exist, assert_outputs_exist, add_verbose_arg)
=======
from scilpy.io.utils import (assert_inputs_exist, assert_outputs_exist,
                             add_verbose_arg)
>>>>>>> 04639fa7

from dwi_ml.data.dataset.utils import prepare_multisubjectdataset
from dwi_ml.experiment_utils.prints import format_dict_to_str
from dwi_ml.experiment_utils.timer import Timer
from dwi_ml.io_utils import add_memory_args
from dwi_ml.models.projects.ae_next_models import ModelConvNextAE
from dwi_ml.models.projects.ae_models import ModelAE
from dwi_ml.training.trainers import DWIMLAbstractTrainer
from dwi_ml.training.utils.batch_samplers import (add_args_batch_sampler,
                                                  prepare_batch_sampler)
from dwi_ml.training.utils.batch_loaders import (add_args_batch_loader)
<<<<<<< HEAD
=======
from dwi_ml.training.utils.trainer import (add_training_args, run_experiment,
                                           format_lr)
>>>>>>> 04639fa7
from dwi_ml.training.batch_loaders import DWIMLStreamlinesBatchLoader
from dwi_ml.training.utils.experiment import (
    add_mandatory_args_experiment_and_hdf5_path)


def prepare_arg_parser():
    p = argparse.ArgumentParser(description=__doc__,
                                formatter_class=argparse.RawTextHelpFormatter)
    add_mandatory_args_experiment_and_hdf5_path(p)
    add_args_batch_sampler(p)
    add_args_batch_loader(p)
    add_training_args(p)
    p.add_argument('streamline_group_name',
                   help="Name of the group in hdf5")
    add_memory_args(p, add_lazy_options=True, add_rng=True)
    add_verbose_arg(p)

<<<<<<< HEAD
    # Additional arg for projects
    p.add_argument('--model', type=str, choices=['finta', 'convnext'],
                   help='Type of model to train')

=======
>>>>>>> 04639fa7
    return p


def init_from_args(args, sub_loggers_level):
    torch.manual_seed(args.rng)  # Set torch seed

    # Prepare the dataset
    dataset = prepare_multisubjectdataset(args, load_testing=False,
                                          log_level=sub_loggers_level)

    # Preparing the model
    # (Direction getter)
    # (Nb features)
    # Final model
    with Timer("\n\nPreparing model", newline=True, color='yellow'):
        # INPUTS: verifying args
<<<<<<< HEAD
        if args.model == 'finta':
            model = ModelAE(
                experiment_name=args.experiment_name,
                step_size=None, compress_lines=None,
                kernel_size=3, latent_space_dims=32,
                log_level=sub_loggers_level)
        else:
            model = ModelConvNextAE(
                experiment_name=args.experiment_name,
                step_size=None, compress_lines=None,
                kernel_size=2, latent_space_dims=32,
                log_level=sub_loggers_level)
=======
        model = ModelAE(
            experiment_name=args.experiment_name,
            log_level=sub_loggers_level)
>>>>>>> 04639fa7

        logging.info("AEmodel final parameters:" +
                     format_dict_to_str(model.params_for_checkpoint))

        logging.info("Computed parameters:" +
                     format_dict_to_str(model.computed_params_for_display))

    # Preparing the batch samplers
    batch_sampler = prepare_batch_sampler(dataset, args, sub_loggers_level)
    # Preparing the batch loader.
    with Timer("\nPreparing batch loader...", newline=True, color='pink'):
        batch_loader = DWIMLStreamlinesBatchLoader(
            dataset=dataset, model=model,
            streamline_group_name=args.streamline_group_name,
            # OTHER
            normalize=True,
            rng=args.rng, log_level=sub_loggers_level)

        logging.info("Loader user-defined parameters: " +
                     format_dict_to_str(batch_loader.params_for_checkpoint))

    # Instantiate trainer
    with Timer("\n\nPreparing trainer", newline=True, color='red'):
        lr = format_lr(args.learning_rate)
        trainer = DWIMLAbstractTrainer(
            model=model, experiments_path=args.experiments_path,
            experiment_name=args.experiment_name, batch_sampler=batch_sampler,
            batch_loader=batch_loader,
            # COMET
            comet_project=args.comet_project,
            comet_workspace=args.comet_workspace,
            # TRAINING
            learning_rates=lr, weight_decay=args.weight_decay,
            optimizer=args.optimizer, max_epochs=args.max_epochs,
            max_batches_per_epoch_training=args.max_batches_per_epoch_training,
            max_batches_per_epoch_validation=args.max_batches_per_epoch_validation,
            patience=args.patience, patience_delta=args.patience_delta,
            from_checkpoint=False, clip_grad=args.clip_grad,
            # MEMORY
            nb_cpu_processes=args.nbr_processes, use_gpu=args.use_gpu,
            log_level=sub_loggers_level)
        logging.info("Trainer params : " +
                     format_dict_to_str(trainer.params_for_checkpoint))

    return trainer


def main():
    p = prepare_arg_parser()
    args = p.parse_args()

    # Setting log level to INFO maximum for sub-loggers, else it becomes ugly,
    # but we will set trainer to user-defined level.
    sub_loggers_level = args.verbose if args.verbose != 'DEBUG' else 'INFO'

    # General logging (ex, scilpy: Warning)
    logging.getLogger().setLevel(level=logging.WARNING)

    # Check that all files exist
    assert_inputs_exist(p, [args.hdf5_file])
    assert_outputs_exist(p, args, args.experiments_path)

    # Verify if a checkpoint has been saved. Else create an experiment.
    if os.path.exists(os.path.join(args.experiments_path, args.experiment_name,
                                   "checkpoint")):
        raise FileExistsError("This experiment already exists. Delete or use "
                              "script ae_resume_training_from_checkpoint.py.")

    trainer = init_from_args(args, sub_loggers_level)

    run_experiment(trainer)


if __name__ == '__main__':
    main()<|MERGE_RESOLUTION|>--- conflicted
+++ resolved
@@ -14,13 +14,8 @@
 import comet_ml  # noqa F401
 import torch
 
-<<<<<<< HEAD
-from scilpy.io.utils import (
-    assert_inputs_exist, assert_outputs_exist, add_verbose_arg)
-=======
 from scilpy.io.utils import (assert_inputs_exist, assert_outputs_exist,
                              add_verbose_arg)
->>>>>>> 04639fa7
 
 from dwi_ml.data.dataset.utils import prepare_multisubjectdataset
 from dwi_ml.experiment_utils.prints import format_dict_to_str
@@ -32,11 +27,8 @@
 from dwi_ml.training.utils.batch_samplers import (add_args_batch_sampler,
                                                   prepare_batch_sampler)
 from dwi_ml.training.utils.batch_loaders import (add_args_batch_loader)
-<<<<<<< HEAD
-=======
 from dwi_ml.training.utils.trainer import (add_training_args, run_experiment,
                                            format_lr)
->>>>>>> 04639fa7
 from dwi_ml.training.batch_loaders import DWIMLStreamlinesBatchLoader
 from dwi_ml.training.utils.experiment import (
     add_mandatory_args_experiment_and_hdf5_path)
@@ -54,13 +46,10 @@
     add_memory_args(p, add_lazy_options=True, add_rng=True)
     add_verbose_arg(p)
 
-<<<<<<< HEAD
     # Additional arg for projects
     p.add_argument('--model', type=str, choices=['finta', 'convnext'],
                    help='Type of model to train')
 
-=======
->>>>>>> 04639fa7
     return p
 
 
@@ -77,7 +66,7 @@
     # Final model
     with Timer("\n\nPreparing model", newline=True, color='yellow'):
         # INPUTS: verifying args
-<<<<<<< HEAD
+
         if args.model == 'finta':
             model = ModelAE(
                 experiment_name=args.experiment_name,
@@ -90,11 +79,6 @@
                 step_size=None, compress_lines=None,
                 kernel_size=2, latent_space_dims=32,
                 log_level=sub_loggers_level)
-=======
-        model = ModelAE(
-            experiment_name=args.experiment_name,
-            log_level=sub_loggers_level)
->>>>>>> 04639fa7
 
         logging.info("AEmodel final parameters:" +
                      format_dict_to_str(model.params_for_checkpoint))
