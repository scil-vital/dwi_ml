def compute_ssst_frf(dwi_image: nib.Nifti1Image, gradient_table: GradientTable,
                     wm_mask_image: nib.Nifti1Image = None) -> np.ndarray:
    """Compute a single Fiber Response Function from a DWI.

    A DTI fit is made, and voxels containing a single fiber population are
    found using a threshold on the FA.
    This function was mostly taken from from
    `www.github.com/scilus/scilpy/scripts/scil_compute_ssst_frf.py
    We could instead import the main, but easier to copy. Not so many chances
    that scil's function will change strongly.

    Parameters
    ----------
    dwi_image : nib.Nifti1Image
        Diffusion signal as weighted images (4D).
    gradient_table : GradientTable
        Dipy object that contains all bvals and bvecs.
    wm_mask_image : nib.Nifti1Image
        Binary WM mask. Only the data inside this mask will be used to
        estimate the fiber response function.

    Returns
    -------
    full_response : np.ndarray with shape (4,)
        Fiber response function
    """
    if wm_mask_image:
        if dwi_image.shape[:3] != wm_mask_image.shape:
            raise ValueError("DWI and mask shape do not match! "
                             "Got: dwi.shape={}; "
                             "mask.shape={}".format(dwi_image.shape,
                                                    wm_mask_image.shape))
        data = applymask(dwi_image.get_fdata(), wm_mask_image.get_fdata())
    else:
        data = dwi_image.get_fdata()

    # Use default parameters
    start_fa_thresh = fa_thresh = 0.7
    min_fa_thresh = 0.5
    min_nvox = 300
    roi_radius_vox = 10
    max_roi_radius_vox = 15

    # Iteratively try to fit at least 300 voxels.
    # Lower the FA threshold when it doesn't work.
    # Fail if the fa threshold is smaller than the min_threshold.
    # We use an epsilon since the -= 0.05 might incur numerical imprecisions.
    nvox = 0
    while nvox < min_nvox and roi_radius_vox <= max_roi_radius_vox:
        while nvox < min_nvox and fa_thresh >= min_fa_thresh - 0.00001:
            response, ratio, nvox = auto_response(gradient_table, data,
                                                  roi_radius=roi_radius_vox,
                                                  fa_thr=fa_thresh,
                                                  return_number_of_voxels=True)

            logging.debug(
                'Number of voxels is {} with FA threshold of {} and radius of '
                '{} vox'.format(nvox, fa_thresh, roi_radius_vox))
            fa_thresh -= 0.05
        fa_thresh = start_fa_thresh
        roi_radius_vox += 1

    if nvox < min_nvox:
        raise ValueError(
            "Could not find at least {} voxels with sufficient FA "
            "to estimate the FRF!".format(min_nvox))

    logging.debug("Found %i voxels with FA threshold %f for FRF estimation",
                  nvox, fa_thresh + 0.05)
    logging.debug("FRF eigenvalues: %s", str(response[0]))
    logging.debug("Ratio for smallest to largest eigen value is %f", ratio)
    logging.debug("Mean of the b=0 signal for voxels used for FRF: %f",
                  response[1])

    full_response = np.array([response[0][0], response[0][1],
                              response[0][2], response[1]])

    return full_response


def compute_fodf(dwi_image: nib.Nifti1Image, gradient_table: GradientTable,
                 full_frf: np.ndarray, sh_order: int, n_peaks: int = 3,
                 mask_image: nib.Nifti1Image = None, return_sh: bool = True):
    data = dwi_image.get_fdata()
    mask_data = None
    if mask_image:
        mask_data = mask_image.get_fdata()

    # Raise warning for sh order if there is not enough DWIs
    if data.shape[-1] < (sh_order + 1) * (sh_order + 2) / 2:
        logging.warning(
            'We recommend having at least {} unique DWIs volumes, but you '
            'currently have {} volumes. Try lowering the parameter --sh_order '
            'in case of non convergence.'.format(
                (sh_order + 1) * (sh_order + 2) / 2, data.shape[-1]))

    frf = full_frf[:3]
    mean_b0_val = full_frf[3]

    reg_sphere = get_sphere('symmetric362')
    peaks_sphere = get_sphere('symmetric724')

    csd_model = ConstrainedSphericalDeconvModel(
        gradient_table, (frf, mean_b0_val),
        reg_sphere=reg_sphere,
        sh_order=sh_order)

    # Run in parallel, using the default number of processes (default: CPU
    # count)
    peaks_csd = peaks_from_model(model=csd_model,
                                 data=data,
                                 sphere=peaks_sphere,
                                 relative_peak_threshold=.5,
                                 min_separation_angle=25,
                                 mask=mask_data,
                                 return_sh=return_sh,
                                 sh_basis_type="tournier07",
                                 sh_order=sh_order,
                                 normalize_peaks=True,
                                 npeaks=n_peaks,
                                 parallel=True)

    return peaks_csd


def resample_volume(image: nib.Nifti1Image, ref_image: nib.Nifti1Image,
                    interp: str = 'lin',
                    enforce_dimensions: bool = False) -> nib.Nifti1Image:
    """Resample a Nifti image to match the resolution of another reference
    image.

    Taken from scil_resample_volume.py

    Parameters
    ----------
    image : nib.Nifti1Image
        Image to resample.
    ref_image : nib.Nifti1Image
        Reference image to resample to.
    interp : str
        Interpolation mode.
        choices=['nn','lin','quad','cubic']
            nn: nearest neighbor
            lin: linear
            quad: quadratic
            cubic: cubic
        Defaults to 'linear'.
    enforce_dimensions : bool
        Enforce the reference volume dimension.

    Returns
    -------
    output_image : nib.Nifti1Image
        Resampled volume.
    """

    interpolation_code_to_order = {'nn': 0, 'lin': 1, 'quad': 2, 'cubic': 3}

    data = image.get_fdata()
    affine = image.affine
    original_zooms = image.header.get_zooms()[:3]

    new_zooms = ref_image.header.get_zooms()[:3]

    logging.debug('Data shape: {0}'.format(data.shape))
    logging.debug('Data affine: {0}'.format(affine))
    logging.debug('Data affine setup: {0}'.format(nib.aff2axcodes(affine)))

    logging.debug('Resampling data to {0} '.format(new_zooms) +
                  'with mode {0}'.format(interp))

    interp = interpolation_code_to_order[interp]
    data2, affine2 = reslice(data, affine, zooms=original_zooms, order=interp,
                             new_zooms=new_zooms)

    logging.debug('Resampled data shape: {0}'.format(data2.shape))
    logging.debug('Resampled data affine: {0}'.format(affine2))
    logging.debug('Resampled data affine setup: {0}'
                  .format(nib.aff2axcodes(affine2)))

    computed_dims = data2.shape
    ref_dims = ref_image.shape[:3]

    if enforce_dimensions and computed_dims != ref_dims:
        fix_dim_volume = np.zeros(ref_dims)
        x_dim = min(computed_dims[0], ref_dims[0])
        y_dim = min(computed_dims[1], ref_dims[1])
        z_dim = min(computed_dims[2], ref_dims[2])

        fix_dim_volume[0:x_dim, 0:y_dim, 0:z_dim] = \
            data2[0:x_dim, 0:y_dim, 0:z_dim]
        output_image = nib.Nifti1Image(fix_dim_volume, affine2)
    else:
        output_image = nib.Nifti1Image(data2, affine2)

    return output_image


def resample_streamlines(streamlines: Iterable, step_size: float,
                         convert_mm_to_vox: bool = False,
                         affine: np.ndarray = None) -> List[np.ndarray]:
    """Resample streamlines to fit a constant step size from a list of
    streamlines. See also the equivalent for tractograms in sft.

    Parameters
    ----------
    streamlines : nib.streamlines.ArraySequence or list of np.ndarray
        Streamlines to resample.
    step_size : float
        Step size that all streamlines should have.
    convert_mm_to_vox: bool
        If set, we consider that the streamlines are in voxel space and
        convert the step_size first. [False]
    affine: np.ndarray
        Needed if convert_noise_space is True. Ex : affine_vox2rasmm

    Returns
    -------
    streamlines_resampled : list of np.ndarray
        Resampled streamlines.
    """

    # Convert RASmm step size to iso VOX space
    if convert_mm_to_vox:
        step_size = convert_mm2vox(step_size, affine)

    # Resample
    lengths = length(streamlines)
    nb_points = np.ceil(lengths / step_size).astype(int)
    streamlines_resampled = [set_number_of_points(s, n) for s, n in
                             zip(streamlines, nb_points)]
    return streamlines_resampled

<<<<<<< HEAD
=======

def filter_bvalue(dwi_image: nib.Nifti1Image, gradient_table: GradientTable,
                  bval_filter: int) -> Tuple[nib.Nifti1Image, GradientTable]:
    """Filter a Nifti image and a GradientTable for the given b-value (and keep
    the b0).

    Parameters
    ----------
    dwi_image : nib.Nifti1Image
        The input image.
    gradient_table : dipy.io.gradients.GradientTable
        The input GradientTable.
    bval_filter : int
        The b-value to use as filter.

    Returns
    -------
    filtered_image : nib.Nifti1Image
        The filtered weights as a Nifti image.
    filtered_gradient_table : dipy.io.gradients.GradientTable
        The filtered gradient table.
    """
    eps = 10.
    bvals = gradient_table.bvals
    bvecs = gradient_table.bvecs

    bvals_mask = np.logical_and(bvals > (bval_filter - eps),
                                bvals < (bval_filter + eps))
    bvals_and_b0_mask = np.logical_or(gradient_table.b0s_mask, bvals_mask)
    filtered_bvals = bvals[bvals_and_b0_mask]
    filtered_bvecs = bvecs[bvals_and_b0_mask]
    filtered_weights = \
        dwi_image.get_fdata(dtype=np.float32)[..., bvals_and_b0_mask]

    filtered_image = nib.Nifti1Image(filtered_weights, dwi_image.affine,
                                     dwi_image.header)
    filtered_gradient_table = create_gradient_table(filtered_bvals,
                                                    filtered_bvecs)

    return filtered_image, filtered_gradient_table


>>>>>>> e82ff6b7
def remove_short_streamlines_from_sft(tractogram: StatefulTractogram,
                                      min_length_mm: float):
    # When ready for python 3.7: -> StatefulTractogram:
    """Remove all streamlines shorter than the minimum length in mm.

    Parameters
    ----------
    tractogram : StatefulTractogram
        Tractogram to filter.
    min_length_mm : float
        Streamlines shorter than this length will be removed.

    Returns
    -------
    tractogram : StatefulTractogram
        A tractogram without short streamlines.
    """
    # Make sure we are in world space
    orig_space = tractogram.space
    tractogram.to_rasmm()

    lengths = length(tractogram.streamlines)
    filtered_streamlines = [s for (s, l) in zip(tractogram.streamlines, lengths)
                            if l > min_length_mm]
    output_tractogram = StatefulTractogram(
        filtered_streamlines, tractogram, Space.RASMM,
        shifted_origin=tractogram.shifted_origin)

    # Return to original space
    if orig_space == Space.VOX:
        output_tractogram.to_vox()
    elif orig_space == Space.VOXMM:
        output_tractogram.to_voxmm()

<<<<<<< HEAD
    return output_tractogram


def resample_sft(tractogram: StatefulTractogram,
                 step_size: float) -> StatefulTractogram:
    """Resample streamlines to have a constant step size, from a stateful
    tractogram. See also: resample_streamlines_step_size.

    Parameters
    ----------
    tractogram : dipy.io.stateful_tractogram.StatefulTractogram
        Tractogram to resample.
    step_size : float
        Step size that all streamlines should have.
    Returns
    -------
    output_tractogram : dipy.io.stateful_tractogram.StatefulTractogram
        Tractogram with all streamlines resampled with a constant step size.
    """
    # Make sure we are in world space
    orig_space = tractogram.space
    tractogram.to_rasmm()

    # Resample streamlines
    lengths = length(tractogram.streamlines)
    nb_points = np.ceil(lengths / step_size).astype(int)
    if np.any(nb_points == 1):
        # Some streamlines are too short;
        # make sure there is always at least 2 points
        logging.warning("Some streamlines are shorter than the provided "
                        "step size...")
        nb_points[nb_points == 1] = 2
    streamlines_resampled = [set_number_of_points(s, n) for s, n in
                             zip(tractogram.streamlines, nb_points)]
    output_tractogram = StatefulTractogram(streamlines_resampled, tractogram,
                                           Space.RASMM,
                                           tractogram.shifted_origin)
    # Return to original space
    if orig_space == Space.VOX:
        tractogram.to_vox()
    elif orig_space == Space.VOXMM:
        tractogram.to_voxmm()

    return output_tractogram


def compress_sft(tractogram: StatefulTractogram):
    # When ready for python 3.7: -> StatefulTractogram:
    """Compress the streamlines of a stateful tractogram

    Parameters
    ----------
    tractogram : StatefulTractogram

    Returns
    -------
    output_tractogram : StatefulTractogram
    """
    orig_space = tractogram.space
    tractogram.to_rasmm()
    compressed_streamlines = compress_streamlines(tractogram.streamlines)

    output_tractogram = StatefulTractogram(compressed_streamlines, tractogram,
                                           tractogram.space,
                                           tractogram.shifted_origin)

    if orig_space == Space.VOXMM:
        output_tractogram.to_voxmm()
    elif orig_space == Space.VOX:
        output_tractogram.to_vox()
    elif orig_space == Space.RASMM:
        pass
    else:
        raise ValueError

    return output_tractogram


def apply_transform_to_streamlines(streamlines: Iterable, affine: np.ndarray):
    """Apply an affine transformation on a set of streamlines

    Parameters
    ----------
    streamlines : nib.streamlines.ArraySequence or List of np.ndarray
        Streamlines to transform.
    affine : np.ndarray with shape (4,4)
        Affine tranformation to apply on the streamlines.

    Returns
    -------
    nib.streamlines.ArraySequence
        Transformed streamlines.
    """
    tractogram = nib.streamlines.Tractogram(streamlines)
    tractogram.apply_affine(affine)
    return tractogram.streamlines
=======
    return output_tractogram
>>>>>>> e82ff6b7
<|MERGE_RESOLUTION|>--- conflicted
+++ resolved
@@ -231,8 +231,6 @@
                              zip(streamlines, nb_points)]
     return streamlines_resampled
 
-<<<<<<< HEAD
-=======
 
 def filter_bvalue(dwi_image: nib.Nifti1Image, gradient_table: GradientTable,
                   bval_filter: int) -> Tuple[nib.Nifti1Image, GradientTable]:
@@ -275,7 +273,6 @@
     return filtered_image, filtered_gradient_table
 
 
->>>>>>> e82ff6b7
 def remove_short_streamlines_from_sft(tractogram: StatefulTractogram,
                                       min_length_mm: float):
     # When ready for python 3.7: -> StatefulTractogram:
@@ -310,7 +307,6 @@
     elif orig_space == Space.VOXMM:
         output_tractogram.to_voxmm()
 
-<<<<<<< HEAD
     return output_tractogram
 
 
@@ -406,7 +402,4 @@
     """
     tractogram = nib.streamlines.Tractogram(streamlines)
     tractogram.apply_affine(affine)
-    return tractogram.streamlines
-=======
-    return output_tractogram
->>>>>>> e82ff6b7
+    return tractogram.streamlines