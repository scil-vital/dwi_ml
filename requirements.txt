
# For beluga: don't forget to run this in an environment with:
# module load StdEnv/2023
# module load python/3.10.13 rust/1.70.0
# module load scipy-stack/2023b

# -------
# Main dependency: scilpy
#    Scilpy and comet_ml both require requests. In comet: >=2.18.*,
#    which installs a version >2.28. Adding request version explicitely.
# -------
requests==2.28.*
dipy==1.9.*
<<<<<<< HEAD
# scilpy==2.0  ---> Replaced by modified version for beluga while waiting for
# the appropriate wheel to be added to Beluga.
-e git+https://github.com/EmmaRenauld/scilpy@for_beluga_scilpy2#egg=scilpy
=======
scilpy==2.0.2
>>>>>>> 6266c2a0

# -------
# Other important dependencies
# -------
bertviz==1.4.0  # For transformer's visu
torch==2.2.0
tqdm==4.64.*
comet-ml>=3.22.0
contextlib2==21.6.0
jupyterlab>=3.6.2  # For transformer's visu
jupyter>=1.0.0
IProgress>=0.4     # For jupyter with tdqm
nested_lookup==0.2.25  # For lists management
pynvml>=11.5.0

# -------
# Necessary but should be installed with scilpy (Last check: 04/2024):
# -------
future==0.18.*
h5py==3.10.*   # h5py must absolutely be >2.4: that's when it became thread-safe
matplotlib==3.6.*   # Hint: If matplotlib fails, you may try to install pyQt5.
nibabel==5.2.*
<<<<<<< HEAD
numpy==1.25.*
scipy==1.11.*
=======
numpy==1.23.*
scipy==1.9.*
>>>>>>> 6266c2a0
scikit-image==0.22.*


# --------------- Notes to developers
# If we upgrade torch, verify if code copied in
#     models.projects.transformers_from_torch has changed.
# (current code copied from torch 1.13.1)
# ----------<|MERGE_RESOLUTION|>--- conflicted
+++ resolved
@@ -11,13 +11,9 @@
 # -------
 requests==2.28.*
 dipy==1.9.*
-<<<<<<< HEAD
-# scilpy==2.0  ---> Replaced by modified version for beluga while waiting for
+# scilpy==2.0.2  ---> Replaced by modified version for beluga while waiting for
 # the appropriate wheel to be added to Beluga.
 -e git+https://github.com/EmmaRenauld/scilpy@for_beluga_scilpy2#egg=scilpy
-=======
-scilpy==2.0.2
->>>>>>> 6266c2a0
 
 # -------
 # Other important dependencies
@@ -40,13 +36,8 @@
 h5py==3.10.*   # h5py must absolutely be >2.4: that's when it became thread-safe
 matplotlib==3.6.*   # Hint: If matplotlib fails, you may try to install pyQt5.
 nibabel==5.2.*
-<<<<<<< HEAD
 numpy==1.25.*
 scipy==1.11.*
-=======
-numpy==1.23.*
-scipy==1.9.*
->>>>>>> 6266c2a0
 scikit-image==0.22.*
 
 
